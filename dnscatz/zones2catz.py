"""
Create catalog zone per draft-ietf-dnsop-dns-catalog-zones from a file
containing list of zones
"""

import argparse
import csv
import sys
import time
import uuid
from io import StringIO
<<<<<<< HEAD
=======
from typing import List, Optional
>>>>>>> 5b025b25

CATZ_VERSION = 2

DEFAULT_CATALOG = "test.catz"
DEFAULT_ZONELIST = "zones.txt"

DEFAULT_SOA_REFRESH = 3600
DEFAULT_SOA_RETRY = 600
DEFAULT_SOA_EXPIRE = 2**31 - 1
DEFAULT_SOA_MINIMUM = 0

DEFAULT_TTL = 0


<<<<<<< HEAD
def generate_catalog_zone(origin: str, zonelist: str) -> str:
=======
def generate_catalog_zone(
    origin: str, zones: List[str] = [], zonelist: Optional[str] = None
) -> str:
>>>>>>> 5b025b25
    buf = StringIO()
    serial = int(time.time())

    old_stdout = sys.stdout
    sys.stdout = buf

    print(
        " ".join(
            [
                origin,
                str(DEFAULT_TTL),
                "IN SOA",
                "invalid.",
                "invalid.",
                str(serial),
                str(DEFAULT_SOA_REFRESH),
                str(DEFAULT_SOA_RETRY),
                str(DEFAULT_SOA_EXPIRE),
                str(DEFAULT_SOA_MINIMUM),
            ]
        )
    )
    print(f"{origin} {DEFAULT_TTL} IN NS invalid.")
    print(f'version.{origin} {DEFAULT_TTL} IN TXT "{CATZ_VERSION}"')

    with open(str(zonelist), "r") as csv_file:
        csv_reader = csv.DictReader(csv_file, fieldnames=["zone", "group"])
        for row in csv_reader:
            zone = row["zone"].strip()
            if not zone.endswith("."):
                zone += "."
            zone_id = uuid.uuid5(uuid.NAMESPACE_DNS, zone)
            print(f"{zone_id}.zones.{origin} {DEFAULT_TTL} IN PTR {zone}")
            if row["group"]:
                group = row["group"].strip()
                print(f'group.{zone_id}.zones.{origin} {DEFAULT_TTL} IN TXT "{group}"')

    if zonelist:
        with open(zonelist, mode="r") as csv_file:
            csv_reader = csv.DictReader(csv_file, fieldnames=["zone", "group"])
            for row in csv_reader:
                zone = row["zone"].strip()
                if not zone.endswith("."):
                    zone += "."
                zone_id = uuid.uuid5(uuid.NAMESPACE_DNS, zone)
                print(f"{zone_id}.zones.{origin} {DEFAULT_TTL} IN PTR {zone}")
                if row["group"]:
                    group = row["group"].strip()
                    print(
                        f'group.{zone_id}.zones.{origin} {DEFAULT_TTL} IN TXT "{group}"'
                    )

    sys.stdout = old_stdout

    return buf.getvalue()


def main() -> None:
    parser = argparse.ArgumentParser()
    parser.add_argument(
        "--zonelist",
        metavar="filename",
        default=DEFAULT_ZONELIST,
        help="Zone list file",
    )
    parser.add_argument(
        "--origin",
        dest="origin",
        metavar="zone",
        default=DEFAULT_CATALOG,
        help="Catalog zone name (origin)",
    )
    parser.add_argument(
        "--output",
        metavar="filename",
        help="Output zone file name",
    )

    args = parser.parse_args()

    origin = args.origin
    if not origin.endswith("."):
        origin += "."

    catalog_zone_str = generate_catalog_zone(origin=origin, zonelist=args.zonelist)

    if args.output:
        with open(args.output, "wt") as output_file:
            output_file.write(catalog_zone_str)
    else:
        print(catalog_zone_str)


if __name__ == "__main__":
    main()<|MERGE_RESOLUTION|>--- conflicted
+++ resolved
@@ -9,10 +9,7 @@
 import time
 import uuid
 from io import StringIO
-<<<<<<< HEAD
-=======
 from typing import List, Optional
->>>>>>> 5b025b25
 
 CATZ_VERSION = 2
 
@@ -27,13 +24,9 @@
 DEFAULT_TTL = 0
 
 
-<<<<<<< HEAD
-def generate_catalog_zone(origin: str, zonelist: str) -> str:
-=======
 def generate_catalog_zone(
     origin: str, zones: List[str] = [], zonelist: Optional[str] = None
 ) -> str:
->>>>>>> 5b025b25
     buf = StringIO()
     serial = int(time.time())
 
